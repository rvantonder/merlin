type item_desc =
  | Definitions of Parsetree.structure_item Location.loc list
  | Module_opening of Location.t * string Location.loc * Parsetree.module_expr
  | Module_closing of Parsetree.structure_item Location.loc * History.offset
  | Partial_definitions of Parsetree.structure_item Location.loc list

type item = Outline.sync * item_desc
type sync = item History.sync
type t = item History.t

exception Malformed_module
exception Invalid_chunk

let eof_lexer _ = Chunk_parser.EOF
let fail_lexer _ = failwith "lexer ended"
let fallback_lexer = eof_lexer

let line x = (x.Location.loc.Location.loc_start.Lexing.pos_lnum)

let dump_chunk t =
  List.map
  begin function
  | _, Definitions [] -> assert false
  | _, Definitions (d :: _) -> ("definition", line d)
  | _, Module_opening (l,s,_) -> ("opening " ^ s.Location.txt, line s)
  | _, Module_closing (d,offset) -> ("closing after " ^ string_of_int offset, line d)
  | _, Partial_definitions [] -> ("empty partial_definitions", -1)
  | _, Partial_definitions (d :: _) -> ("partial_definitions", line d)
  end (List.rev (History.prevs t) @ History.nexts t)

let fake_tokens tokens f =
  let tokens = ref tokens in
  fun lexbuf ->
    match !tokens with
      | (t, sz) :: ts ->
          let open Lexing in
          lexbuf.lex_start_p <- lexbuf.lex_curr_p;
          lexbuf.lex_curr_p <- { lexbuf.lex_curr_p with pos_cnum = lexbuf.lex_curr_p.pos_cnum + sz };
          tokens := ts;
          t
      | _ -> f lexbuf

let sync_step outline tokens t =
  match outline with
    | Outline_utils.Enter_module ->
        let lexer = History.wrap_lexer (ref (History.of_list tokens))
          (fake_tokens [Chunk_parser.END, 3; Chunk_parser.EOF, 0] fallback_lexer)
        in
        let open Parsetree in
        let mod_str =
          List.hd (Chunk_parser.top_structure_item lexer (Lexing.from_string ""))
        in
        begin match mod_str.Location.txt with
        | { pstr_desc = (Pstr_module (s,m)) ; pstr_loc } ->
            Some (Module_opening (pstr_loc, s, m))
        | _ -> assert false
        end
    | Outline_utils.Definition ->
        (* run structure_item parser on tokens, appending EOF *)
        let lexer = History.wrap_lexer (ref (History.of_list tokens))
          (fake_tokens [Chunk_parser.EOF, 0] fallback_lexer)
        in
        let lexer = Chunk_parser_utils.print_tokens ~who:"chunk" lexer in
        let defs = Chunk_parser.top_structure_item lexer (Lexing.from_string "") in
        Some (Definitions defs)

    | Outline_utils.Done | Outline_utils.Unterminated | Outline_utils.Exception _ -> None
    | Outline_utils.Rollback -> raise Invalid_chunk

    | Outline_utils.Leave_module ->
        (* reconstitute module from t *)
        let rec rewind_defs defs t =
          match History.backward t with
          | Some ((_, Definitions []), _) -> assert false
          | Some ((_,Definitions (d::_)), t') -> rewind_defs (d.Location.txt :: defs) t'
          | Some ((_,Partial_definitions _), t') -> rewind_defs defs t'
          | Some ((_,Module_closing (d,offset)), t') ->
              rewind_defs (d.Location.txt :: defs) (History.seek_offset offset t')
          | Some ((_,Module_opening (loc,s,m)), t') -> loc,s,m,defs,t'
          | None -> raise Malformed_module
        in
        let loc,s,m,defs,t = rewind_defs [] t in
        let open Parsetree in
        let rec subst_structure e =
          let pmod_desc = match e.pmod_desc with
            | Pmod_structure _ ->
                Pmod_structure defs
            | Pmod_functor (s,t,e) ->
                Pmod_functor (s,t,subst_structure e)
            | Pmod_constraint (e,t) ->
                Pmod_constraint (subst_structure e, t)
            | Pmod_apply  _ | Pmod_unpack _ | Pmod_ident  _ -> assert false
          in
          { e with pmod_desc }
        in
        let loc = match tokens with
            | (_,_,p) :: _ -> { loc with Location.loc_end = p }
            | [] -> loc
        in
        Some (Module_closing (
                Location.mkloc {
                  pstr_desc = Pstr_module (s, subst_structure m);
                  pstr_loc  = loc
                } loc,
                History.offset t
             ))
    | Outline_utils.Partial_definitions defs ->
        let rec list_drop n = function
          | x :: xs when n > 0 -> list_drop (pred n) xs
          | xs -> xs
        in
        let list_split_n n l =
          let rec aux n acc = function
            | x :: xs when n > 0 -> aux (pred n) (x :: acc) xs
            | xs -> acc, xs
          in
          let acc, rest = aux n [] l in
          (List.rev acc), rest
        in
        let rec extract offset defs tokens =
          match defs, tokens with
            | _, [] -> []
            | (starto,endo) :: defs, _ ->
                let tokens = list_drop (starto - offset -1) tokens in
                let def, tokens = list_split_n (endo - starto + 1) tokens in
                def :: extract endo defs tokens
            | _ -> []
        in
        let defs = extract 0 defs tokens in
        let parse_def tokens =
          let lexer = History.wrap_lexer (ref (History.of_list tokens))
            (fake_tokens [Chunk_parser.EOF, 0] fallback_lexer)
          in
          let lexer = Chunk_parser_utils.print_tokens ~who:"chunk:partial" lexer in
          match Chunk_parser.top_structure_item lexer (Lexing.from_string "") with
          | [def] -> def
          | _ -> assert false (* we're never seing type definitions here *)
        in
        Some (Partial_definitions (List.map parse_def defs))

let sync outlines chunks =
  (* Find last synchronisation point *)
  let outlines, chunks = History.Sync.rewind fst outlines chunks in
  (* Drop out of sync items *)
  let chunks = History.cutoff chunks in
  (* Process last items *)
  let rec aux outlines chunks =
    match History.forward outlines with
      | None -> chunks
      | Some ({ Outline.kind ; Outline.tokens },outlines') ->
          (*prerr_endline "SYNC PARSER";*)
          match
<<<<<<< HEAD
            try
              match sync_step outline data chunks with
=======
            try 
              match sync_step kind tokens chunks with
>>>>>>> a791d17b
                | Some chunk -> Some (History.insert (History.Sync.at outlines', chunk) chunks)
                | None -> None
            with Syntaxerr.Error _ -> None
          with
            | Some chunks -> aux outlines' chunks
            | None -> aux outlines' chunks
  in
  aux outlines chunks
<|MERGE_RESOLUTION|>--- conflicted
+++ resolved
@@ -150,13 +150,8 @@
       | Some ({ Outline.kind ; Outline.tokens },outlines') ->
           (*prerr_endline "SYNC PARSER";*)
           match
-<<<<<<< HEAD
             try
-              match sync_step outline data chunks with
-=======
-            try 
               match sync_step kind tokens chunks with
->>>>>>> a791d17b
                 | Some chunk -> Some (History.insert (History.Sync.at outlines', chunk) chunks)
                 | None -> None
             with Syntaxerr.Error _ -> None
